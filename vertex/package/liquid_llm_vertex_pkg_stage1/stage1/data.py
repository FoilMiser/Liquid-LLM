"""Dataset loading utilities for Stage-1 training."""
from __future__ import annotations

import glob
import gzip
import hashlib
import io
import json
import os
from collections import defaultdict
from dataclasses import dataclass
from pathlib import Path
from typing import Dict, Iterator, List, Optional, Sequence, Tuple

try:  # pragma: no cover - optional dependency
    import pyarrow.parquet as pq
except Exception:  # pragma: no cover - handled at runtime
    pq = None

import numpy as np
import torch
import torch.nn.functional as F
from torch.utils.data import Dataset
from transformers import AutoTokenizer, PreTrainedTokenizerBase

from . import tool_use
from .gcs_io import GCSIOError, gcs_to_local, list_gcs
from .prep import DatasetSpec, shards_ready
from .utils import configure_logging

logger = configure_logging()

_CACHE_DIR = Path("/tmp/manifest_cache")
_CACHE_DIR.mkdir(parents=True, exist_ok=True)
_LOGIT_CACHE_DIR = Path("/tmp/teacher_logits")
_LOGIT_CACHE_DIR.mkdir(parents=True, exist_ok=True)


@dataclass
class ManifestEntry:
    """Represents a manifest line resolved for loading."""

    path: str
    resolved_path: str
    type: str
    weight: float = 1.0
    dataset_id: Optional[str] = None


def read_manifest(
    manifest_path: str,
    datasets_cfg: Optional[Dict[str, DatasetSpec]] = None,
) -> Tuple[List[ManifestEntry], List[Dict[str, object]]]:
    logger.info("Loading manifest from %s", manifest_path)
    if manifest_path.startswith("gs://"):
        local_path = gcs_to_local(manifest_path, "/tmp/manifest.jsonl")
    else:
        local_path = manifest_path
    entries: List[ManifestEntry] = []
    snapshot: List[Dict[str, object]] = []
    with open(local_path, "r", encoding="utf-8") as f:
        for line in f:
            if not line.strip():
                continue
            obj = json.loads(line)
            raw_path = obj["path"]
            dtype = obj.get("type", "lm")
            weight = float(obj.get("weight", 1.0))
            dataset_id = _match_dataset(raw_path, datasets_cfg)
            resolved_path = _resolve_dataset_path(raw_path, dataset_id, datasets_cfg)
            entries.append(
                ManifestEntry(
                    path=raw_path,
                    resolved_path=resolved_path,
                    type=dtype,
                    weight=weight,
                    dataset_id=dataset_id,
                )
            )
            snapshot.append(
                {
                    "dataset_id": dataset_id,
                    "type": dtype,
                    "weight": weight,
                    "path": raw_path,
                    "resolved_path": resolved_path,
                }
            )
    return entries, snapshot


def _match_dataset(path: str, datasets_cfg: Optional[Dict[str, DatasetSpec]]) -> Optional[str]:
    if not datasets_cfg:
        return None
    normalized = path.rstrip("/")
    for job, spec in datasets_cfg.items():
        for candidate in filter(None, (spec.manifest, spec.inp, spec.out)):
            candidate_norm = candidate.rstrip("/")
            if normalized == candidate_norm or normalized.startswith(candidate_norm):
                return job
    return None


def _resolve_dataset_path(
    raw_path: str,
    dataset_id: Optional[str],
    datasets_cfg: Optional[Dict[str, DatasetSpec]],
) -> str:
    if not datasets_cfg or not dataset_id:
        return raw_path
    spec = datasets_cfg.get(dataset_id)
    if not spec:
        return raw_path
    extension = Path(raw_path).suffix
    if shards_ready(spec.out):
        return spec.shard_glob()
    if extension in {".jsonl", ".json", ".json.gz", ".parquet"}:
        return raw_path
    return raw_path


def expand_gcs_pattern(pattern: str) -> List[str]:
    if pattern.startswith("gs://"):
        try:
            return list_gcs(pattern)
        except GCSIOError:
            logger.warning("Failed to expand GCS pattern %s", pattern)
            return [pattern]
    matched = glob.glob(pattern)
    return matched if matched else [pattern]


def _resolve_local(path: str) -> str:
    if path.startswith("gs://"):
        digest = hashlib.md5(path.encode("utf-8")).hexdigest()
        local = _CACHE_DIR / f"{digest}_{Path(path).name}"
        if not local.exists():
            gcs_to_local(path, str(local))
        return str(local)
    return path


def _stream_json_lines(local_path: str) -> Iterator[Dict[str, object]]:
    with open(local_path, "rb") as fh:
        reader = io.BufferedReader(fh)
        for raw in reader:
            line = raw.decode("utf-8")
            if not line.strip():
                continue
            yield json.loads(line)


def _stream_json_gz(local_path: str) -> Iterator[Dict[str, object]]:
    with gzip.open(local_path, "rt", encoding="utf-8") as fh:
        for line in fh:
            if not line.strip():
                continue
            yield json.loads(line)


def _stream_parquet(local_path: str) -> Iterator[Dict[str, object]]:
    if pq is None:
        raise RuntimeError("pyarrow is required to read parquet manifests")
    table = pq.ParquetFile(local_path)
    for batch in table.iter_batches():  # pragma: no cover - requires pyarrow
        for row in batch.to_pylist():
            yield row


def load_records(path: str) -> Iterator[Dict[str, object]]:
    local = _resolve_local(path)
    suffix = Path(local).suffix
    if suffix == ".gz":
        yield from _stream_json_gz(local)
    elif suffix == ".parquet":
        yield from _stream_parquet(local)
    else:
        yield from _stream_json_lines(local)


class ManifestDataset(Dataset):
    """Torch dataset built from a manifest file."""

    def __init__(
        self,
        manifest_entries: Sequence[ManifestEntry],
        tokenizer: PreTrainedTokenizerBase,
        seq_len: int,
        tool_use_ratio: float = 0.0,
        teacher_mode: str = "precompute",
        teacher_logits_dir: Optional[str] = None,
    ) -> None:
        self.entries = list(manifest_entries)
        self.tokenizer = tokenizer
        self.seq_len = seq_len
        self.tool_use_ratio = tool_use_ratio
        self.samples: List[Dict[str, str]] = []
        self.dataset_counts: Dict[str, int] = {}
        self.teacher_mode = teacher_mode
        self.teacher_logits_dir = teacher_logits_dir.rstrip("/") if teacher_logits_dir else None
<<<<<<< HEAD
=======
        self._teacher_cache: Dict[str, torch.Tensor] = {}
>>>>>>> fca45d32
        self._auto_sample_counts: Dict[str, int] = defaultdict(int)
        self._bad_shape_warned: set[str] = set()
        self._missing_warned: set[str] = set()
        self._epoch_total = 0
        self._epoch_missing = 0
        self._build_index()

    def _build_index(self) -> None:
        counts: Dict[str, int] = defaultdict(int)
        for entry in self.entries:
            resolved_paths = expand_gcs_pattern(entry.resolved_path)
            dataset_key = entry.dataset_id or entry.resolved_path
            for path in resolved_paths:
                for row_idx, obj in enumerate(load_records(path)):
                    text = obj.get("text", "")
                    if not isinstance(text, str) or not text:
                        continue
                    sample_type = obj.get("type", entry.type)
                    if sample_type == "math_tool":
                        text = tool_use.traces.maybe_inject_tool_result(text)
                    sample_id = obj.get("sample_id")
                    if not sample_id:
                        digest = hashlib.sha1(
                            f"{path}:{row_idx}:{text[:200]}".encode("utf-8")
                        ).hexdigest()
                        sample_id = f"auto_{digest}"
                        self._auto_sample_counts[dataset_key] += 1
                    payload = {
                        "text": text,
                        "type": sample_type,
                        "sample_id": sample_id,
                    }
                    self.samples.append(payload)
                    counts[dataset_key] += 1
        self.dataset_counts = dict(counts)
        self.auto_sample_counts = dict(self._auto_sample_counts)
        logger.info("Loaded %d samples from manifest", len(self.samples))
        for dataset_key, missing in self._auto_sample_counts.items():
            if missing:
                logger.warning(
                    "Dataset %s missing sample_id for %d records; auto-generated using SHA1",
                    dataset_key,
                    missing,
                )

    def begin_epoch(self) -> None:
        self._epoch_total = 0
        self._epoch_missing = 0

    def epoch_teacher_stats(self) -> tuple[int, int]:
        return self._epoch_total, self._epoch_missing

    def __len__(self) -> int:
        return len(self.samples)

    def __getitem__(self, idx: int) -> Dict[str, torch.Tensor]:
        sample = self.samples[idx]
        tokens = self.tokenizer(
            sample["text"],
            truncation=True,
            max_length=self.seq_len,
            padding="max_length",
            return_tensors="pt",
        )
        item = {
            "input_ids": tokens["input_ids"].squeeze(0),
            "attention_mask": tokens["attention_mask"].squeeze(0),
            "type": sample["type"],
            "sample_id": sample["sample_id"],
        }
        if self.teacher_mode == "precompute" and self.teacher_logits_dir:
            logits, status = self._load_teacher_logits(sample["sample_id"])
            self._epoch_total += 1
            if status in {"missing", "invalid"}:
                self._epoch_missing += 1
            if logits is not None:
                item["teacher_logits"] = logits
            item["teacher_status"] = status
        return item

    def _materialize_teacher_path(self, sample_id: str, ext: str) -> Optional[str]:
        base = f"{self.teacher_logits_dir}/{sample_id}{ext}"
        if base.startswith("gs://"):
            cache_name = hashlib.md5(base.encode("utf-8")).hexdigest()
            local_path = _LOGIT_CACHE_DIR / f"{cache_name}{ext}"
            if local_path.exists():
                return str(local_path)
            try:
                return gcs_to_local(base, str(local_path))
            except GCSIOError:
                return None
        path = Path(base)
        if path.exists():
            return str(path)
        return None

    def _normalize_teacher_logits(self, logits: torch.Tensor) -> torch.Tensor:
        logits = logits.float()
        if logits.dim() != 2:
            logits = logits.view(-1, logits.shape[-1])
        seq_len, vocab_size = logits.shape
        if seq_len < self.seq_len:
            logits = F.pad(logits, (0, 0, 0, self.seq_len - seq_len))
        elif seq_len > self.seq_len:
            logits = logits[: self.seq_len]
        target_vocab = getattr(self.tokenizer, "vocab_size", vocab_size)
        if vocab_size < target_vocab:
            logits = F.pad(logits, (0, target_vocab - vocab_size))
        elif vocab_size > target_vocab:
            logits = logits[:, :target_vocab]
        return logits

    def _load_teacher_logits(self, sample_id: str) -> tuple[Optional[torch.Tensor], str]:
<<<<<<< HEAD
=======
        if sample_id in self._teacher_cache:
            return self._teacher_cache[sample_id], "cached"
>>>>>>> fca45d32
        if not self.teacher_logits_dir:
            return None, "disabled"
        for ext in (".pt", ".npy"):
            path = self._materialize_teacher_path(sample_id, ext)
            if not path:
                continue
            try:
                if ext == ".pt":
                    tensor = torch.load(path, map_location="cpu")
                else:
                    tensor = torch.from_numpy(np.load(path, allow_pickle=False))
            except Exception:
                continue
            logits = torch.as_tensor(tensor)
            if logits.dim() != 2:
                key = f"shape:{Path(path).suffix}"
                if key not in self._bad_shape_warned:
                    self._bad_shape_warned.add(key)
                    logger.warning(
                        "Teacher logits at %s have invalid shape %s; expected [T, V]; skipping",
                        path,
                        tuple(logits.shape),
                    )
                return None, "invalid"
            logits = self._normalize_teacher_logits(logits)
<<<<<<< HEAD
=======
            self._teacher_cache[sample_id] = logits
>>>>>>> fca45d32
            return logits, "ok"
        if sample_id not in self._missing_warned:
            self._missing_warned.add(sample_id)
            logger.warning("Teacher logits missing for sample %s", sample_id)
        return None, "missing"


def build_tokenizer(model_id: str) -> PreTrainedTokenizerBase:
    tokenizer = AutoTokenizer.from_pretrained(model_id, use_fast=True)
    if tokenizer.pad_token is None:
        tokenizer.pad_token = tokenizer.eos_token
    return tokenizer<|MERGE_RESOLUTION|>--- conflicted
+++ resolved
@@ -198,10 +198,7 @@
         self.dataset_counts: Dict[str, int] = {}
         self.teacher_mode = teacher_mode
         self.teacher_logits_dir = teacher_logits_dir.rstrip("/") if teacher_logits_dir else None
-<<<<<<< HEAD
-=======
         self._teacher_cache: Dict[str, torch.Tensor] = {}
->>>>>>> fca45d32
         self._auto_sample_counts: Dict[str, int] = defaultdict(int)
         self._bad_shape_warned: set[str] = set()
         self._missing_warned: set[str] = set()
@@ -315,11 +312,8 @@
         return logits
 
     def _load_teacher_logits(self, sample_id: str) -> tuple[Optional[torch.Tensor], str]:
-<<<<<<< HEAD
-=======
         if sample_id in self._teacher_cache:
             return self._teacher_cache[sample_id], "cached"
->>>>>>> fca45d32
         if not self.teacher_logits_dir:
             return None, "disabled"
         for ext in (".pt", ".npy"):
@@ -345,10 +339,7 @@
                     )
                 return None, "invalid"
             logits = self._normalize_teacher_logits(logits)
-<<<<<<< HEAD
-=======
             self._teacher_cache[sample_id] = logits
->>>>>>> fca45d32
             return logits, "ok"
         if sample_id not in self._missing_warned:
             self._missing_warned.add(sample_id)
